--- conflicted
+++ resolved
@@ -1,14 +1,7 @@
-<<<<<<< HEAD
-{-# LANGUAGE FlexibleContexts #-}
-{-# LANGUAGE TypeOperators #-}
-{-# LANGUAGE DataKinds #-}
-{-# LANGUAGE ScopedTypeVariables #-}
-=======
 {-# LANGUAGE DataKinds           #-}
 {-# LANGUAGE FlexibleContexts    #-}
 {-# LANGUAGE ScopedTypeVariables #-}
 {-# LANGUAGE TypeOperators       #-}
->>>>>>> 7aea80ed
 {-# OPTIONS_GHC -Wall #-}
 {-# OPTIONS_GHC -Wno-unticked-promoted-constructors #-}
 
@@ -64,7 +57,7 @@
 -- | Just like 'getOptions', but for a single field.
 getOption
   :: ( LocationMonad m, KatipContext m
-     , KnownSymbol s, Typeable t, FromJSON t, ToJSON t, FieldFromCLI ('[s] :|: t))
+     , KnownSymbol s, Typeable t, ToJSON t, FieldFromCLI ('[s] :|: t))
   => [LocationTreePathItem]  -- ^ The path for the option field in the LocationTree
   -> DocField ('[s] :|: t)   -- ^ The field (created with 'docField')
   -> PTask m () t            -- ^ A PTask that returns the new option,
