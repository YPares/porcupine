--- conflicted
+++ resolved
@@ -137,36 +137,16 @@
     deps =
         [
             "@hackage//:base",
-<<<<<<< HEAD
-            "@hackage//:mtl",
 	    "@hackage//:transformers",
             "@hackage//:safe-exceptions",
 	    "@hackage//:http-conduit",
-            "@hackage//:lens",
-            "@hackage//:monad-control",
-=======
-	    "@hackage//:transformers",
-            "@hackage//:safe-exceptions",
-	    "@hackage//:http-conduit",
->>>>>>> 64f33ae6
             "@hackage//:resourcet",
             "@hackage//:bytestring",
             "@hackage//:streaming",
             "@hackage//:streaming-bytestring",
-<<<<<<< HEAD
-            "@hackage//:directory",
-            "@hackage//:retry",
-            "@hackage//:text",
-            "@hackage//:filepath",
-            "@hackage//:conduit",
-            "@hackage//:streaming-conduit",
-            ":porcupine-core",
-	    ":reader-soup",
-=======
             "@hackage//:conduit",
             "@hackage//:streaming-conduit",
 	    ":reader-soup",
             ":porcupine-core",
->>>>>>> 64f33ae6
         ],
 )