{-# LANGUAGE DeriveGeneric         #-}
{-# LANGUAGE FlexibleContexts      #-}
{-# LANGUAGE FlexibleInstances     #-}
{-# LANGUAGE GADTs                 #-}
{-# LANGUAGE MultiParamTypeClasses #-}
{-# LANGUAGE OverloadedStrings     #-}
{-# LANGUAGE PatternSynonyms       #-}
{-# LANGUAGE RecordWildCards       #-}
{-# LANGUAGE ScopedTypeVariables   #-}
{-# LANGUAGE TypeOperators         #-}
{-# LANGUAGE ViewPatterns          #-}
{-# OPTIONS_GHC -fno-warn-missing-pattern-synonym-signatures #-}
{-# OPTIONS_GHC -fno-warn-name-shadowing #-}

-- | This file defines all the state of the _porcupine tree_.
--
-- A porcupine tree is a "LocationTree" containing the resources for a pipeline.
-- The porcupine trees of subtasks are aggregated into the resource trees of a
-- pipeline.
--
-- The porcupine tree can be in three different states:
--
-- * "VirtualTree": It contains only VirtualFiles. It is the state of
--   the porcupine tree that is used by the tasks to declare their requirements,
--   and by the configuration manager to write the default tree and mappings
--   and read back the conf
--
-- * "PhysicalTree": It contains physical locations. Once the
--   configuration and mappings to physical files have been read,
--   each node is attached its corresponding physical locations. The locations for
--   the node which have no explicit mappings in the configuration are derived from the
--   nodes higher in the hierarchy (this implies that the only mandatory mapping is the
--   root of the tree). Physical trees are used to check that each virtual file
--   is compatible with the physical locations bound to it.
--
-- * "DataAccessTree": It contains the functions that allow to read or write
--   to the resources. This tree is created after every physical location has
--   been checked according to the following rules:
--
--      * if a physical location has an extension that is not recognized by the
--        VirtualFile it is bound to, the process fails
--
--      * if a VirtualFile has at the same time physical locations bound AND
--        embedded data, then the embedded data is considered to be the
--        _rightmost_ layer (ie. the one overriding all the other ones), so that
--        the data of this VirtualFile can be easily overriden by just changing
--        the config file.
--
-- The VirtualFiles of a VirtualTree, when written to the configuration file,
-- are divided into 2 sections: "data" and "locations". "data" is a tree of the
-- json objects corresponding to the VirtualFiles that have default data which
-- can be represented as 'Value's (keeping the structure of the virtual
-- tree). "locations" contains a flat json object of all the other nodes, mapped
-- in a "/virtual/path: physical_paths" fashion.
--
-- Indeed, each node can be mapped to _several_ physical paths, which we call
-- _layers_. We require everything that is read from a VirtualFile to be a
-- Monoid, so that we can combine the content of each layer into one value. This
-- Monoid should be right-biased (ie. in the expression @a <> b@, @b@ overwrites
-- the contents of @a@).
--
-- TODO: The physical tree still has variables in the locations. When
-- are these spliced? What are the uses cases for physical locations with
-- variables, and how do they differ from virtual locations?
--
module System.TaskPipeline.PorcupineTree where

import           Control.Exception.Safe
import           Control.Funflow.ContentHashable
import           Control.Lens                            hiding ((:>))
import           Control.Monad
import           Data.Aeson
import qualified Data.ByteString                         as Strict
import qualified Data.ByteString.Lazy                    as Lazy
import qualified Data.ByteString.Streaming               as BSS
import           Data.DocRecord
import           Data.DocRecord.OptParse
import qualified Data.HashMap.Strict                     as HM
import           Data.List                               (intersperse)
import           Data.Locations
import           Data.Locations.Accessors
import           Data.Maybe
import           Data.Monoid                             (First (..))
import           Data.Representable
import qualified Data.Text                               as T
import qualified Data.Text.Encoding                      as TE
import qualified Data.Text.Lazy                          as LT
import qualified Data.Text.Lazy.Encoding                 as LTE
import           Data.Typeable
import qualified Data.Yaml                               as Y
import           GHC.Generics                            (Generic)
import           Katip
import           Options.Applicative
import           Streaming
import           System.ClockHelpers
import           System.TaskPipeline.ConfigurationReader


-- * API for manipulating porcupine tree _nodes_

-- | The internal part of a 'VirtualFileNode', closing over the type params of
-- the 'VirtualFile'
data SomeVirtualFile where
  SomeVirtualFile :: (Typeable a, Typeable b)
                  => VirtualFile a b
                  -> SomeVirtualFile

instance Semigroup SomeVirtualFile where
  SomeVirtualFile vf <> SomeVirtualFile vf' = case cast vf' of
    Just vf'' -> SomeVirtualFile (vf <> vf'')
    Nothing -> error $ "Two differently typed VirtualFiles share the same virtual path "
      ++ (T.unpack $ toTextRepr (LTP $ _vfileOriginalPath vf))
      ++ ":\n  file 1 type: " ++ show (typeOf vf)
      ++ "\n  file 2 type: " ++ show (typeOf vf')

-- | Packs together the two functions that will read and write a location, along
-- with the actual locations that will be accessed. This interface permits to
-- separate the resolution of locations and their access. A @DataAccessor@ is
-- usually meant to be used inside an 'toPTask'. A @DataAccessor@ is hashable
-- (via the locations it accesses) so a cached task can take a @DataAccessor@ as
-- an input, and this task will be re-triggered if the physical location(s)
-- bound to this accessor change(s).
data DataAccessor m a b = DataAccessor
  { daPerformWrite :: a -> m ()
  , daPerformRead  :: m b
  , daLocsAccessed :: Either String [SomeLoc m] }

instance (Monad m) => ContentHashable m (DataAccessor m' a b) where
  contentHashUpdate ctx = contentHashUpdate ctx . fmap toHashableLocs . daLocsAccessed

-- | Like a 'DataAccessor' but only with the writer part
data DataWriter m a = DataWriter
  { dwPerformWrite :: a -> m ()
  , dwLocsAccessed :: Either String [SomeLoc m] }

instance (Monad m) => ContentHashable m (DataWriter m' a) where
  contentHashUpdate ctx = contentHashUpdate ctx . fmap toHashableLocs . dwLocsAccessed

-- | Like a 'DataAccessor' but only with the reader part
data DataReader m a = DataReader
  { drPerformRead  :: m a
  , drLocsAccessed :: Either String [SomeLoc m] }

instance (Monad m) => ContentHashable m (DataReader m' a) where
  contentHashUpdate ctx = contentHashUpdate ctx . fmap toHashableLocs . drLocsAccessed

-- | The internal part of a 'DataAccessNode, closing over the type params of the
-- access function.
data SomeDataAccess m where
  SomeDataAccess :: (Typeable a, Typeable b)
                 => (LocVariableMap -> DataAccessor m a b) -> SomeDataAccess m

-- | Tells the type of accesses that some VirtualFile will undergo. They are
-- accumulated though the whole pipeline.
data VFNodeAccessType = ATWrite | ATRead
  deriving (Eq, Show, Generic)

instance ToJSON VFNodeAccessType
instance FromJSON VFNodeAccessType

-- | The nodes of a "VirtualTree"
data VirtualFileNode = MbVirtualFileNode [VFNodeAccessType] (Maybe SomeVirtualFile)
-- | A non-empty 'VirtualFileNode'
pattern VirtualFileNode {vfnodeAccesses, vfnodeFile} =
  MbVirtualFileNode vfnodeAccesses (Just (SomeVirtualFile vfnodeFile))

-- | vfnodeFile is a @Traversal'@ into the VirtualFile contained in a
-- VirtualFileNode, but hiding its real read/write types.
vfnodeFileVoided :: Traversal' VirtualFileNode (VirtualFile NoWrite NoRead)
vfnodeFileVoided f (VirtualFileNode at vf) =
  VirtualFileNode at <$> vfileVoided f vf
vfnodeFileVoided _ vfn = pure vfn

-- | The nodes of a "PhysicalTree"
data PhysicalFileNode m = MbPhysicalFileNode [SomeLocWithVars m] [VFNodeAccessType] (Maybe SomeVirtualFile)
-- | A non-empty 'PhysicalFileNode'
pattern PhysicalFileNode {pfnodeLayers, pfnodeAccesses, pfnodeFile} =
  MbPhysicalFileNode pfnodeLayers pfnodeAccesses (Just (SomeVirtualFile pfnodeFile))

-- | The nodes of a "DataAccessTree"
data DataAccessNode m = MbDataAccessNode [SomeLocWithVars m] (First (SomeDataAccess m))
  -- Data access function isn't a semigroup, hence the use of First here instead
  -- of Maybe.
-- | A non-empty 'DataAccessNode'
pattern DataAccessNode {danodeLayers, danodeAccessFn} =
  MbDataAccessNode danodeLayers (First (Just (SomeDataAccess danodeAccessFn)))

instance Semigroup VirtualFileNode where
  MbVirtualFileNode ats vf <> MbVirtualFileNode ats' vf' =
    MbVirtualFileNode (ats <> ats') (vf <> vf')
instance Monoid VirtualFileNode where
  mempty = MbVirtualFileNode [] mempty
-- TODO: It is dubious that composing DataAccessNodes is really needed in the
-- end. Find a way to remove that.
instance Semigroup (DataAccessNode m) where
  MbDataAccessNode locs f <> MbDataAccessNode _ f' = MbDataAccessNode locs $ f <> f'
instance Monoid (DataAccessNode m) where
  mempty = MbDataAccessNode [] mempty

toJSONTxt :: SomeLocWithVars m -> T.Text
toJSONTxt (SomeGLoc a) = case toJSON a of
  String s -> s
  v        -> LT.toStrict $ LTE.decodeUtf8 $ encode v

-- | How to Show a PhysicalFileNode
data PhysicalFileNodeShowOpts = PhysicalFileNodeShowOpts
  { pfshowWithMappings   :: Bool
  , pfshowWithSerials    :: Bool
<<<<<<< HEAD
=======
  , pfshowWithOptions    :: Bool
>>>>>>> 924ee5ff
  , pfshowWithTypes      :: Bool
  , pfshowWithAccesses   :: Bool
  , pfshowWithExtensions :: Bool
  , pfshowTypeNumChars   :: Int }

data PhysicalFileNodeWithShowOpts m =
  PhysicalFileNodeWithShowOpts PhysicalFileNodeShowOpts (PhysicalFileNode m)

instance Show (PhysicalFileNodeWithShowOpts m) where
  show (PhysicalFileNodeWithShowOpts PhysicalFileNodeShowOpts{..}
                                     PhysicalFileNode{..}) =
    mconcat $ intersperse "\n  " $
    (showIf pfshowWithMappings $
      (if null pfnodeLayers
        then "<no mapping>"
        else T.unpack (mconcat
              (intersperse "\n   + "
               (map toJSONTxt pfnodeLayers)))))
    ++ (showIf pfshowWithSerials $
         describeVFileAsSourceSink pfnodeFile)
    ++ (showIf pfshowWithTypes $
         describeVFileTypes pfnodeFile pfshowTypeNumChars)
    ++ (showIf pfshowWithExtensions $
         describeVFileExtensions pfnodeFile)
    ++ (showIf pfshowWithAccesses $
         "Accessed with " ++ show pfnodeAccesses)
    ++ (showIf pfshowWithOptions $
         describeVFileAsRecOfOptions pfnodeFile pfshowTypeNumChars)
    where
      showIf cond content =
        if cond && (not $ null content) then [content] else []
  show _ = ""

-- * API for manipulating porcupine trees globally

-- | The tree manipulated by tasks during their construction
type VirtualTree = LocationTree VirtualFileNode

-- | The tree manipulated when checking if each location is bound to something
-- legit
type PhysicalTree m = LocationTree (PhysicalFileNode m)

-- | The tree manipulated by tasks when they actually run
type DataAccessTree m = LocationTree (DataAccessNode m)

instance HasDefaultMappingRule VirtualFileNode where
  getDefaultLocShortcut VirtualFileNode{..} = getDefaultLocShortcut vfnodeFile
  getDefaultLocShortcut _                   = Nothing

-- | Filters the tree to get only the nodes that don't have data and can be
-- mapped to external files
--
-- TODO: Explain the rules. What does it mean for a node to have data?
-- Can a node with data be mapped to an external file?
virtualTreeToMappings
  :: VirtualTree
  -> Maybe LocationMappings
virtualTreeToMappings tree = mappingsFromLocTree <$> over filteredLocsInTree rmOpts tree
  where
    rmOpts VirtualFileNode{..}
      | Just VFForCLIOptions <- intent = Nothing  -- Nodes with default data are
                                                  -- by default not put in the
                                                  -- mappings
      where intent = vfileDescIntent $ getVFileDescription vfnodeFile
    rmOpts n = Just n

-- | Filters the tree to get only the nodes than can be embedded in the config file
--
-- TODO: Explain which are the nodes that can be embedded in config files.
-- Explain how they relate to the nodes obtained in the previous function.
-- Can a node have data and be embedded in a config file?
-- Can a node be mapped externally and be embedded in a config file?
--
-- TODO: It is going to create some confusion having DataTree's and
-- DataAccessTree's in the discourse. Could we define better what a
-- DataTree is and see if there are better names?
embedDataInVirtualTree
  :: VirtualTree
  -> Maybe VirtualTree
embedDataInVirtualTree = over filteredLocsInTree keepOpts
  where
    keepOpts n@VirtualFileNode{..}
      | Just VFForCLIOptions <- intent = Just n
      | otherwise = Nothing
      where intent = vfileDescIntent $ getVFileDescription vfnodeFile
    keepOpts n = Just n

variablesSection :: T.Text
variablesSection = "variables"

embeddedDataSection :: T.Text
embeddedDataSection = "data"

mappingsSection :: T.Text
mappingsSection = "locations"

-- TODO: This function type is suspicious given that it always
-- yields a singleton list. May be fixed by changing the type or
-- explaining what the function does. Recursion would work just
-- as well if the function returned a pair.
embeddedDataTreeToJSONFields
  :: T.Text -> VirtualTree -> [(T.Text, Value)]
embeddedDataTreeToJSONFields thisPath (LocationTree mbOpts sub) =
  [(thisPath, Object $ opts' <> sub')]
  where
    opts' = case mbOpts of
      VirtualFileNode{..} ->
        case (vfnodeFile ^? vfileAsBidir) >>= getConvertedEmbeddedValue of
          Just (Object o) -> o
          _               -> mempty
      _ -> mempty
    sub' = HM.fromList $
      concatMap (\(k,v) -> embeddedDataTreeToJSONFields (_ltpiName k) v) $ HM.toList sub


-- ** VirtualTreeAndMappings: join a virtual tree with the locations it
-- should be mapped to

-- | A 'VirtualTree' associated with the mapping that should be applied
-- to it. This is the way to serialize and deserialize a virtual tree
data VirtualTreeAndMappings = VirtualTreeAndMappings
  { vtamTree      :: VirtualTree
  , vtamMappings  :: Either Loc LocationMappings
  , vtamVariables :: LocVariableMap }

-- VirtualTreeAndMappings is only 'ToJSON' and not 'FromJSON' because we need
-- more context to deserialize it. It is done by virtualTreeConfigurationReader
instance ToJSON VirtualTreeAndMappings where
  toJSON (VirtualTreeAndMappings tree mappings variables) = Object $
    (case embedDataInVirtualTree tree of
      Just t  -> HM.fromList $ embeddedDataTreeToJSONFields embeddedDataSection t
      Nothing -> HM.empty)
    <>
    (case virtualTreeToMappings tree of
       Just m ->
         HM.singleton mappingsSection $ toJSON $ case mappings of
           Right m'     -> m'
           Left rootLoc -> mappingRootOnly rootLoc <> m
       Nothing -> HM.empty)
    <>
    (HM.singleton variablesSection $ toJSON variables)

-- ** Mapping virtual trees to input files

data LayerOperator = ReplaceLayers | AddLayer
  deriving (Eq, Show)

type VirtualTreeAndMappingsOverrides =
  ( LocVariableMap
    -- The map of variables and their values read from CLI too
  , [(LocationTreePath, LayerOperator, SerializableLocShortcut)]
    -- Locations mapped to new layers
  , LocationTree (VirtualFileNode, Maybe (RecOfOptions SourcedDocField))
    -- The tree containing the options parsed by optparse-applicative
  )

splitVarBinding :: String -> Either String (LocVariable, String)
splitVarBinding (T.splitOn "=" . T.pack -> [T.unpack -> var, T.unpack -> val]) =
  Right (LocVariable var,val)
splitVarBinding _ = Left "Var binding must be of the form \"variable=value\""

-- | Reads the data from the input config file. Constructs the parser for the
-- command-line arguments. Combines both results to create the
-- 'VirtualTree' (and its mappings) the pipeline should run on.
virtualTreeConfigurationReader
  :: VirtualTreeAndMappings
  -> ConfigurationReader VirtualTreeAndMappings VirtualTreeAndMappingsOverrides
virtualTreeConfigurationReader VirtualTreeAndMappings{vtamTree=defTree} =
  ConfigurationReader overridesParser_ nullOverrides_ overrideCfgFromYamlFile_
  where
    overridesParser_ =
      (,,) <$> variablesParser <*> mappingsParser <*> treeOfOptsParser
      where
        treeOfOptsParser = traverseOf (traversed . _2 . _Just) parseOptions $
                           fmap nodeAndRecOfOptions defTree
        variablesParser = HM.fromList <$>
          many (option (eitherReader splitVarBinding)
                 (long "var"
               <> help "Set a variable already present in the config file"))

        mappingsParser =
          many (option (eitherReader locBinding)
                 (long "loc"
               <> short 'l'
               <> help "Map a virtual file path to a physical location"))
        parseLocBinding vpath locOp loc = do
          p <- fromTextRepr vpath
          l <- over _Left displayException $ Y.decodeEither' $ TE.encodeUtf8 loc
          return (p,locOp,l)
        locBinding (T.splitOn "+=" . T.pack -> [vpath,loc]) =
          parseLocBinding vpath AddLayer loc
        locBinding (T.splitOn "="  . T.pack -> [vpath,loc]) =
          parseLocBinding vpath ReplaceLayers loc
        locBinding _ =
          Left "Location mapping must be of the form \"virtual_path(+)=physical_path\""

    nodeAndRecOfOptions :: VirtualFileNode -> (VirtualFileNode, Maybe DocRecOfOptions)
    nodeAndRecOfOptions n@VirtualFileNode{..} = (n, (vfnodeFile ^? vfileAsBidir) >>= getConvertedEmbeddedValue)
    nodeAndRecOfOptions n = (n, Nothing)
    parseOptions :: RecOfOptions DocField -> Parser (RecOfOptions SourcedDocField)
    parseOptions (RecOfOptions r) = RecOfOptions <$>
      parseRecFromCLI (tagWithDefaultSource r)

    nullOverrides_ (_,_,t) = allOf (traversed . _2 . _Just) nullRec t
    nullRec (RecOfOptions RNil) = True
    nullRec _                   = False

    overrideCfgFromYamlFile_ (Object aesonCfg) (cliVars, cliMappings, embeddedDataTree) = ([], vtam)
      where
        dataSectionContent = HM.lookup embeddedDataSection aesonCfg
        mappingsSectionContent = HM.lookup mappingsSection aesonCfg
        variablesSectionContent = HM.lookup variablesSection aesonCfg
        addCLIMappings (LocationMappings_ yamlMappings) =
          LocationMappings_ $ foldl addOne yamlMappings cliMappings
          where
            addOne mappings (path, locOp, loc) = HM.alter (go locOp loc) path mappings
            go _ (FullySpecifiedLoc Null) _ = Just []  -- If one mapping is to null, we remove existing mappings
            go AddLayer loc (Just locs)     = Just $ locs ++ [loc]
            go _        loc _               = Just [loc]
        vtam = VirtualTreeAndMappings
          <$> traverseOf traversedTreeWithPath
                (replaceWithDataFromConfig dataSectionContent) embeddedDataTree
          <*> (Right . addCLIMappings <$> case mappingsSectionContent of
                 Just m -> parseJSONEither m
                 _      -> pure mempty)
          <*> ((cliVars <>) <$> case variablesSectionContent of
                 Just m -> parseJSONEither m
                 _      -> pure mempty)
    overrideCfgFromYamlFile_ _ _ = ([], Left "Configuration file doesn't contain a JSON object")

    replaceWithDataFromConfig
      :: Maybe Value  -- The content of the embedded data section
      -> (LocationTreePath, (VirtualFileNode, Maybe (RecOfOptions SourcedDocField)))
      -> Either String VirtualFileNode
    replaceWithDataFromConfig (Just dataSectionContent)
                              (LTP path, (node@VirtualFileNode{..}, mbRecFromCLI)) =
      let rebuildNode :: (Typeable a', Typeable b')
                      => VirtualFile a' b' -> VirtualFileNode
          rebuildNode newF = VirtualFileNode{vfnodeFile = newF, ..}
          err :: String -> Either String a
          err s = Left $ "replaceWithDataFromConfig: " ++ showVFileOriginalPath vfnodeFile ++ ": " ++ s
      in case findInAesonVal path dataSectionContent of
          Right rawObjFromYaml ->
            case (mbRecFromCLI, vfnodeFile ^? vfileAsBidir) of
              (Just _, Nothing) ->
                err "that virtualfile contains an embedded record of options, yet it isn't bidirectional"
              (Just (RecOfOptions (recFromCLI :: Rec SourcedDocField rs)), Just bidirVFile) -> do
                -- YAML: yes, CLI: yes
                  -- First we merge all the data present in the yaml:
                mergedDataFromYaml <- getMergedLayersFromAesonValue bidirVFile rawObjFromYaml
                                      (RecOfOptions::DocRec rs -> DocRecOfOptions)
                  -- then we convert it back to a DocRec, as we need to override
                  -- it from the CLI:
                RecOfOptions (recFromYaml::DocRec rs') <- case getToAtomicFn (bidirVFile ^. vfileSerials) of
                  Just toDocRec -> return (toDocRec mergedDataFromYaml :: DocRecOfOptions)
                  Nothing -> err "that virtualfile contained an embedded record of options, yet it contained \
                                 \no function to convert back to DocRecOfOptions"
                case eqT :: Maybe (rs' :~: rs) of
                  Nothing -> err "not the same record type has been returned \
                                  \by getMergedLayersFromAesonValue"
                  Just Refl -> do
                    -- finally, we merge CLI and YAML config and modify the
                    -- node's embedded data:
                    rebuildNode <$> setConvertedEmbeddedValue bidirVFile
                      (RecOfOptions $ rmTags $ rzipWith chooseHighestPriority (tagWithYamlSource recFromYaml) recFromCLI)
              (Nothing, _) -> do
                -- YAML: yes, CLI: no
                mergedDataFromYaml <- getMergedLayersFromAesonValue vfnodeFile rawObjFromYaml (id::Value -> Value)
                return $ rebuildNode $ vfnodeFile & vfileEmbeddedValue .~ Just mergedDataFromYaml
          Left _ -> case mbRecFromCLI of
            Just (RecOfOptions recFromCLI) ->
              -- YAML: no, CLI: yes
              rebuildNode <$> setConvertedEmbeddedValue vfnodeFile (RecOfOptions (rmTags recFromCLI))
            Nothing ->
              -- YAML: no, CLI: no
              return node
    replaceWithDataFromConfig _ (_, (node, _)) = return node

    findInAesonVal path = go path
      where
        go [] v = return v
        go (p:ps) (Object (HM.lookup (_ltpiName p) -> Just v)) = go ps v
        go _ _ = Left $ "virtualTreeConfigurationReader: " ++
          (T.unpack $ toTextRepr $ LTP path) ++ " doesn't match any path in the Yaml config"

    getMergedLayersFromAesonValue vf objFromYaml f = do
      layersFromYaml <- case objFromYaml of
        Object m
          | Just v <- HM.lookup "$layers" m ->
              case v of
                Array layers -> mapM parseJSONEither $ foldr (:) [] layers
                _ -> Left $ "If you specify data with $layers, $layers must contain an array."
        _ -> (:[]) <$> parseJSONEither objFromYaml
      tryMergeLayersForVFile vf $ map f layersFromYaml

-- ** Transforming a virtual tree to a physical resource tree (ie. a
-- tree with physical locations attached)

-- | Transform a virtual file node in file node with definite physical
-- locations. Splices in the locs the variables that can be spliced.
--
-- See the meaning of the parameters in 'Data.Locations.Mappings.applyMappings'.
applyOneVFileMapping :: LocVariableMap -> [SomeLocWithVars m] -> VirtualFileNode -> Bool -> PhysicalFileNode m
applyOneVFileMapping variables configLayers mbVF mappingIsExplicit = buildPhysicalNode mbVF
  where
    configLayers' = map (\(SomeGLoc l) -> SomeGLoc $ spliceLocVariables variables l) configLayers
    buildPhysicalNode VirtualFileNode{..} = PhysicalFileNode layers vfnodeAccesses vfnodeFile
      where
        First defExt = vfnodeFile ^. vfileSerials . serialDefaultExt
        intent = vfileDescIntent $ getVFileDescription vfnodeFile
        -- TODO: It seems to be the case that the are some constraints to meet
        -- on a valid physical tree. For instance, that having a VFForCLIOptions
        -- node with derived layers is invalid?
        layers | not mappingIsExplicit, Just VFForCLIOptions <- intent = []
             -- Options usually present in the config file need an _explicit_
             -- mapping to be present in the config file, if we want them to be
             -- read from external files instead
               | otherwise = map resolveExt configLayers'
        resolveExt (SomeGLoc loc) = SomeGLoc $ setLocTypeIfMissing loc $ T.unpack $ fromMaybe "" defExt
    buildPhysicalNode _ = MbPhysicalFileNode configLayers' [] Nothing

-- | Binds together a 'VirtualTree' with physical locations an splices
-- in the variables read from the configuration.
getPhysicalTreeFromMappings
  :: (LogThrow m) => VirtualTreeAndMappings -> LocResolutionM m (PhysicalTree m)
getPhysicalTreeFromMappings (VirtualTreeAndMappings tree mappings variables) =
  applyMappings (applyOneVFileMapping variables) m' tree
  where
    m' = case mappings of
           Right m      -> m
           Left rootLoc -> mappingRootOnly rootLoc

-- ** Transforming a physical tree to a data access tree (ie. a tree where each
-- node is just a function that pulls or writes the relevant data)

newtype TaskConstructionError =
  TaskConstructionError String
  deriving (Show)
instance Exception TaskConstructionError

-- | Used to add context to log messages
data DataAccessContext = DAC
<<<<<<< HEAD
  { virtualPath          :: String
  , locationAccessed     :: Value
=======
  { locationAccessed     :: Value
  , locationAccessType   :: VFNodeAccessType
>>>>>>> 924ee5ff
  , requiredLocVariables :: [LocVariable]
  , providedLocVariables :: LocVariableMap
  , splicedLocation      :: Value }
  deriving (Generic)

instance ToJSON DataAccessContext
instance ToObject DataAccessContext
instance LogItem DataAccessContext where
  payloadKeys v _
    | v == V3   = AllKeys
<<<<<<< HEAD
    | v == V2   = SomeKeys ["virtualPath", "locationAccessed", "providedLocVariables"]
    | v == V1   = SomeKeys ["virtualPath", "locationAccessed"]
=======
    | v >= V1   = SomeKeys ["locationAccessed", "locationAccessType"]
>>>>>>> 924ee5ff
    | otherwise = SomeKeys []

-- | Where the PhysicalFileNodes are turned into DataAccessNodes. This is where
-- we create the actions that will pull and/or write data from the
-- locations. This is also where we handle the merging of the layers if several
-- physical locations (layers) are mapped to a VirtualFile to be read from.
makeDataAccessor
  :: forall m a b a' b'. (LogMask m)
  => String  -- ^ VirtualFile path (for doc)
  -> VirtualFile a' b'  -- ^ The virtual file
  -> [SomeLocWithVars m]  -- ^ Every mapped layer (only used by makeDataAccessor
                          -- for documentation purposes)
  -> Maybe b -- ^ Default value (used as base layer)
  -> LayeredReadScheme b  -- ^ How to handle the different layers
  -> [(ToAtomicFn a, SomeLocWithVars m)]  -- ^ Layers to write to
  -> [(FromStreamFn b, SomeLocWithVars m)] -- ^ Layers to read from
  -> LocVariableMap  -- ^ The map of the values of the repetition indices
  -> DataAccessor m a b
makeDataAccessor vpath vf layers mbDefVal readScheme writeLocs readLocs repetKeyMap =
  DataAccessor{..}
  where
    (VFileImportance sevRead sevWrite sevError clockAccess) = vf ^. vfileImportance
    rkeys = vf ^. vfileSerials.serialRepetitionKeys
    timeAccess :: String -> Severity -> String -> m t -> m t
    timeAccess prefix sev loc action
      | clockAccess = do
          (r, time) <- clockM action
          katipAddContext time $
            logFM sev $ logStr $ prefix ++ " '" ++ loc ++ "' in " ++ showTimeSpec time
          return r
      | otherwise = do
          r <- action
          logFM sev $ logStr $ prefix ++ " '" ++ loc ++ "'"
          return r
    daLocsAccessed = traverse (\(SomeGLoc loc) -> SomeGLoc <$> fillLoc' repetKeyMap loc) layers
    daPerformWrite input =
        forM_ writeLocs $ \(ToAtomicFn f, SomeGLoc loc) ->
          case cast (f input) of
            Nothing -> error "Some atomic serializer isn't converting to a lazy ByteString"
            Just bs -> do
              loc' <- fillLoc repetKeyMap loc
              katipAddNamespace "dataAccessor" $ katipAddNamespace "writer" $
<<<<<<< HEAD
                katipAddContext (DAC vpath (toJSON loc) {-rkeys-}mempty repetKeyMap (toJSON loc')) $ do
=======
                katipAddContext (DAC (toJSON loc) ATWrite rkeys repetKeyMap (toJSON loc')) $ do
>>>>>>> 924ee5ff
                  let runWrite = writeBSS loc' (BSS.fromLazy bs)
                  timeAccess "Wrote" sevWrite (show loc') $
                    withException runWrite $ \ioError ->
                      logFM sevError $ logStr $ displayException (ioError :: IOException)
    daPerformRead = do
        dataFromLayers <- forM readLocs (\(FromStreamFn (f :: Stream (Of i) m () -> m b), SomeGLoc loc) ->
          case eqT :: Maybe (i :~: Strict.ByteString) of
            Nothing -> error "Some stream reader isn't expecting a stream of strict ByteStrings"
            Just Refl -> do
              loc' <- fillLoc repetKeyMap loc
              katipAddNamespace "dataAccessor" $ katipAddNamespace "reader" $
<<<<<<< HEAD
                katipAddContext (DAC vpath (toJSON loc) {-rkeys-}mempty repetKeyMap (toJSON loc')) $ do
=======
                katipAddContext (DAC (toJSON loc) ATRead rkeys repetKeyMap (toJSON loc')) $ do
>>>>>>> 924ee5ff
                  let runRead = readBSS loc' (f . BSS.toChunks)
                  r <- timeAccess "Read" sevRead (show loc') $ withException runRead $ \ioError ->
                    logFM sevError $ logStr $ displayException (ioError :: IOException)
                  return r)
        let embeddedValAndLayers = maybe id (:) mbDefVal dataFromLayers
        case (readScheme, embeddedValAndLayers) of
          (_, [x]) -> return x
          (LayeredReadWithNull, ls) -> return $ mconcat ls
          (_, []) -> throwWithPrefix $ vpath ++ " has no layers from which to read"
          (LayeredRead, l:ls) -> return $ foldl (<>) l ls
          (SingleLayerRead, ls) -> do
            logFM WarningS $ logStr $ vpath ++
              " doesn't support layered mapping. Using only result from last layer '"
              ++ show (last $ layers) ++ "'"
            return $ last ls

    fillLoc' rkMap loc = terminateLocWithVars $ spliceLocVariables rkMap loc
    fillLoc rkMap loc =
      case fillLoc' rkMap loc of
        Left e  -> katipAddNamespace "dataAccessor" $ throwWithPrefix e
        Right r -> return r

-- | Transform a file node with physical locations in node with a data access
-- function to run. Matches the location (especially the filetype/extension) to
-- the readers & writers available in the 'VirtualFile'.
resolveDataAccess
  :: forall m m'. (LogMask m, MonadThrow m')
  => PhysicalFileNode m
  -> m' (DataAccessNode m)
resolveDataAccess (PhysicalFileNode{pfnodeFile=vf, ..}) = do
  -- resolveDataAccess performs some checks when we build the pipeline:

  -- First, that we aren't illegally binding to no layers a VirtualFile that
  -- will be read without having any default value:
  case (any (==ATRead) pfnodeAccesses, pfnodeLayers) of
    (True, [])
      -> case readScheme of
            LayeredReadWithNull -> return ()
            _ -> case mbEmbeddedVal of
              Just _ -> return ()
              Nothing ->
                throwM $ TaskConstructionError $
                vpath ++ " cannot be mapped to null. It will be read from and doesn't contain any default value."
    _ -> return ()
  -- Then, that we aren't writing to an unsupported filetype:
  writeLocs <- findFunctions (typeOf (undefined :: Lazy.ByteString)) writers
  -- And finally, that we aren't reading from an unsupported filetype:
  readLocs <- findFunctions (typeOf (undefined :: Strict.ByteString)) readers
  return $
    DataAccessNode pfnodeLayers $
      makeDataAccessor vpath vf pfnodeLayers
                       mbEmbeddedVal readScheme
                       writeLocs readLocs
  where
    readScheme = vf ^. vfileLayeredReadScheme
    mbEmbeddedVal = vf ^. vfileEmbeddedValue

    vpath = T.unpack $ toTextRepr $ LTP $ vf ^. vfileOriginalPath

    readers = vf ^. vfileSerials . serialReaders . serialReadersFromStream
    writers = vf ^. vfileSerials . serialWriters . serialWritersToAtomic

    findFunctions :: TypeRep -> HM.HashMap (TypeRep,Maybe FileExt) v -> m' [(v, SomeLocWithVars m)]
    findFunctions typeRep hm | HM.null hm = return []
                             | otherwise  = mapM findFunction pfnodeLayers
      where
        findFunction (SomeGLoc loc) = case HM.lookup (typeRep, Just $ T.pack $ getLocType loc) hm of
          Just f -> return (f, SomeGLoc loc)
          -- TODO: add VirtualFile path to error
          Nothing -> throwM $ TaskConstructionError $
            show loc ++ " is mapped to " ++ vpath ++ " which doesn't support filetype '" ++ getLocType loc ++
            "'. Accepted filetypes here are: " ++
            mconcat (intersperse "," [T.unpack ext | (_,Just ext) <- HM.keys hm]) ++ "."

resolveDataAccess (MbPhysicalFileNode layers _ _) =
  return $ MbDataAccessNode layers $ First Nothing<|MERGE_RESOLUTION|>--- conflicted
+++ resolved
@@ -206,10 +206,7 @@
 data PhysicalFileNodeShowOpts = PhysicalFileNodeShowOpts
   { pfshowWithMappings   :: Bool
   , pfshowWithSerials    :: Bool
-<<<<<<< HEAD
-=======
   , pfshowWithOptions    :: Bool
->>>>>>> 924ee5ff
   , pfshowWithTypes      :: Bool
   , pfshowWithAccesses   :: Bool
   , pfshowWithExtensions :: Bool
@@ -552,13 +549,9 @@
 
 -- | Used to add context to log messages
 data DataAccessContext = DAC
-<<<<<<< HEAD
   { virtualPath          :: String
   , locationAccessed     :: Value
-=======
-  { locationAccessed     :: Value
   , locationAccessType   :: VFNodeAccessType
->>>>>>> 924ee5ff
   , requiredLocVariables :: [LocVariable]
   , providedLocVariables :: LocVariableMap
   , splicedLocation      :: Value }
@@ -569,12 +562,8 @@
 instance LogItem DataAccessContext where
   payloadKeys v _
     | v == V3   = AllKeys
-<<<<<<< HEAD
     | v == V2   = SomeKeys ["virtualPath", "locationAccessed", "providedLocVariables"]
-    | v == V1   = SomeKeys ["virtualPath", "locationAccessed"]
-=======
-    | v >= V1   = SomeKeys ["locationAccessed", "locationAccessType"]
->>>>>>> 924ee5ff
+    | v == V1   = SomeKeys ["virtualPath", "locationAccessed", "locationAccessType"]
     | otherwise = SomeKeys []
 
 -- | Where the PhysicalFileNodes are turned into DataAccessNodes. This is where
@@ -617,11 +606,7 @@
             Just bs -> do
               loc' <- fillLoc repetKeyMap loc
               katipAddNamespace "dataAccessor" $ katipAddNamespace "writer" $
-<<<<<<< HEAD
-                katipAddContext (DAC vpath (toJSON loc) {-rkeys-}mempty repetKeyMap (toJSON loc')) $ do
-=======
-                katipAddContext (DAC (toJSON loc) ATWrite rkeys repetKeyMap (toJSON loc')) $ do
->>>>>>> 924ee5ff
+                katipAddContext (DAC vpath (toJSON loc) ATWrite rkeys repetKeyMap (toJSON loc')) $ do
                   let runWrite = writeBSS loc' (BSS.fromLazy bs)
                   timeAccess "Wrote" sevWrite (show loc') $
                     withException runWrite $ \ioError ->
@@ -633,11 +618,7 @@
             Just Refl -> do
               loc' <- fillLoc repetKeyMap loc
               katipAddNamespace "dataAccessor" $ katipAddNamespace "reader" $
-<<<<<<< HEAD
-                katipAddContext (DAC vpath (toJSON loc) {-rkeys-}mempty repetKeyMap (toJSON loc')) $ do
-=======
-                katipAddContext (DAC (toJSON loc) ATRead rkeys repetKeyMap (toJSON loc')) $ do
->>>>>>> 924ee5ff
+                katipAddContext (DAC vpath (toJSON loc) ATRead rkeys repetKeyMap (toJSON loc')) $ do
                   let runRead = readBSS loc' (f . BSS.toChunks)
                   r <- timeAccess "Read" sevRead (show loc') $ withException runRead $ \ioError ->
                     logFM sevError $ logStr $ displayException (ioError :: IOException)
