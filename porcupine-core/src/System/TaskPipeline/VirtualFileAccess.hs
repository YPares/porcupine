--- conflicted
+++ resolved
@@ -64,11 +64,7 @@
 import           System.TaskPipeline.PorcupineTree
 import           System.TaskPipeline.PTask
 import           System.TaskPipeline.PTask.Internal
-<<<<<<< HEAD
-import qualified System.TaskPipeline.Repetition.Fold     as F
-=======
 import qualified System.TaskPipeline.Repetition.Foldl    as F
->>>>>>> 924ee5ff
 import           System.TaskPipeline.Repetition.Internal
 
 
