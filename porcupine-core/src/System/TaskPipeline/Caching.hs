{-# LANGUAGE Arrows        #-}
{-# LANGUAGE TupleSections #-}

module System.TaskPipeline.Caching
  ( cacheWithVFile

  -- * Re-exports

  , Properties(..)
  , defaultCacherWithIdent
  , Default(..)
  ) where

import qualified Control.Exception.Safe                as SE
import           Control.Funflow
import           Control.Lens                          (over, traversed)
import           Control.Monad.Catch
import           Data.Default                          (Default (..))
import           Data.Locations.Loc
import           Data.Locations.LogAndErrors
import           Data.Locations.VirtualFile
import qualified Data.Text                             as T
import           System.TaskPipeline.PTask
import           System.TaskPipeline.ResourceTree
import           System.TaskPipeline.VirtualFileAccess

import           Prelude                               hiding (id, (.))


-- | Similar to 'wrap' from 'ArrowFlow', but caches a part of the result
-- _outside_ of the store. In this case we use the filepath bound to the
-- VirtualFile to compute the hash. That means that if the VirtualFile is bound
-- to something else, the step will be re-executed.
<<<<<<< HEAD
cacheWithVFile :: (MonadThrow m, MonadCatch m, KatipContext m, Typeable c, Typeable c')
               => Properties (a', [Loc_ T.Text]) b  -- String isn't ContentHashable
=======
cacheWithVFile :: (MonadThrow m, KatipContext m, Typeable c, Typeable c')
               => Properties (a', [URLLikeLoc T.Text]) b  -- String isn't ContentHashable
>>>>>>> ea7304c4
               -> (a -> a')
               -> VirtualFile c c'
               -> (a -> m (b,c))
               -> PTask m a (b,c')
cacheWithVFile props inputHashablePart vf action = proc input -> do
  (locs,accessor) <-
    withVFileAccessFunction [ATWrite, ATRead] vf getLocsAndAccessor -< ()
  output <- unsafeLiftToPTask' props' cached -< (input,locs,accessor)
  unsafeLiftToPTask afterCached -< (output,accessor)
  where
    getLocsAndAccessor getAccessor _ = do
      let accessor = getAccessor mempty
      locs <- case daLocsAccessed accessor of
        Left e  -> throwWithPrefix $
          "cacheWithVFile (" ++ showVFilePath vf ++ "): " ++ e
        Right r -> return r
      return (map (over traversed T.pack) locs, accessor)

    cached (input,_,accessor) = do
      res <- SE.try $ action input
      case res of
        Right (outputForStore, outputForVFile) -> do
          daPerformWrite accessor outputForVFile
          return $ Right outputForStore
        Left err -> return $ Left (err::SomeException)

    afterCached (output,accessor) = do
      case output of
        Right o  -> (o,) <$> daPerformRead accessor
        Left err -> throwWithPrefix $ displayException err

    props' = props { cache = cache'
                   , mdpolicy = updMdw <$> mdpolicy props }
    getH (input,locs,_) = (inputHashablePart input, locs)
    cache' = case cache props of
      NoCache -> NoCache
      Cache key sv rv ->
        let key' salt = key salt . getH
            sv' (Left e) = error $
              "cacheWithVFile: An exception occured during the cached function: " ++ displayException e
            sv' (Right x) = sv x
            rv' = Right . rv
        in Cache key' sv' rv'
    updMdw mdWriter i (Right o) = mdWriter (getH i) o
    updMdw _        _ (Left  _) = []<|MERGE_RESOLUTION|>--- conflicted
+++ resolved
@@ -31,13 +31,8 @@
 -- _outside_ of the store. In this case we use the filepath bound to the
 -- VirtualFile to compute the hash. That means that if the VirtualFile is bound
 -- to something else, the step will be re-executed.
-<<<<<<< HEAD
 cacheWithVFile :: (MonadThrow m, MonadCatch m, KatipContext m, Typeable c, Typeable c')
-               => Properties (a', [Loc_ T.Text]) b  -- String isn't ContentHashable
-=======
-cacheWithVFile :: (MonadThrow m, KatipContext m, Typeable c, Typeable c')
                => Properties (a', [URLLikeLoc T.Text]) b  -- String isn't ContentHashable
->>>>>>> ea7304c4
                -> (a -> a')
                -> VirtualFile c c'
                -> (a -> m (b,c))
