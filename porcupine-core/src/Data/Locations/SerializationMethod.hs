--- conflicted
+++ resolved
@@ -19,18 +19,11 @@
 
 module Data.Locations.SerializationMethod where
 
-<<<<<<< HEAD
-import           Control.Funflow.ContentHashable
-import           Control.Lens                    hiding ((:>))
-import           Data.Aeson                      as A
--- import qualified Data.Attoparsec.Lazy        as AttoL
-=======
 import           Codec.Compression.Zlib          as Zlib
 import           Control.Funflow.ContentHashable
 import           Control.Lens                    hiding ((:>))
 import           Data.Aeson                      as A
 import qualified Data.Attoparsec.Lazy            as AttoL
->>>>>>> 924ee5ff
 import qualified Data.Binary.Builder             as BinBuilder
 import qualified Data.ByteString                 as BS
 import qualified Data.ByteString.Lazy            as LBS
@@ -38,12 +31,7 @@
 import           Data.Char                       (ord)
 import qualified Data.Csv                        as Csv
 import qualified Data.Csv.Builder                as CsvBuilder
-<<<<<<< HEAD
--- import qualified Data.Csv.Parser             as CsvParser
-import           Codec.Compression.Zlib          as Zlib
-=======
 import qualified Data.Csv.Parser                 as CsvParser
->>>>>>> 924ee5ff
 import           Data.DocRecord
 import           Data.DocRecord.OptParse         (RecordUsableWithCLI)
 import qualified Data.HashMap.Strict             as HM
@@ -523,21 +511,6 @@
 instance (Csv.FromNamedRecord a) => DeserializesWith CSVSerial (Records (V.Vector a)) where
   getSerialReaders = getSerialReaders_FromByteStream
 
-<<<<<<< HEAD
--- instance (Csv.ToNamedRecord a, Foldable f) =>
-
--- TODO: recover header when deserializing CSV (which cassava doesn't return)
--- decodeTabular :: Bool -> Char -> LBS.ByteString -> Either String (Tabular (V.Vector a))
--- decodeTabular hasHeader delim bs =
---   mbHeader <- if hasHeader
---     then AttoL.parse (CsvParser.header delim') bs
---     else return Nothing
---   where
---     delim' = fromIntegral $ ord delim
---     decOpts = Csv.defaultDecodeOptions {Csv.decDelimiter=delim'}
-
-=======
->>>>>>> 924ee5ff
 -- * "Serialization" to/from bytestrings
 
 -- | ByteStringSerial is just a reader of strict ByteStrings and writer of lazy
