--- conflicted
+++ resolved
@@ -34,18 +34,14 @@
   , LocResolutionM
   , BasePorcupineContexts
   , (<--)
+  , baseContexts
   , pattern L
-  , baseContexts
   , splitAccessorsFromArgRec
   , withParsedLocs, withParsedLocsWithVars, resolvePathToSomeLoc
   , writeLazyByte, readLazyByte, readText, writeText
   ) where
 
 import           Control.Lens                      (over, (^.), _1)
-<<<<<<< HEAD
--- import           Control.Funflow.ContentHashable
-=======
->>>>>>> c5b9dfba
 import           Control.Monad.IO.Unlift
 import           Control.Monad.ReaderSoup
 import           Control.Monad.ReaderSoup.Resource
@@ -170,19 +166,6 @@
 
 -- | Accessing local resources
 instance (MonadResource m, MonadMask m) => LocationAccessor m "resource" where
-<<<<<<< HEAD
-  newtype LocOf "resource" = L Loc
-    deriving (ToJSON)
-  locExists (L l) = LM.checkLocal "locExists" LM.locExists_Local l
-  writeBSS (L l) = LM.checkLocal "writeBSS" LM.writeBSS_Local l
-  readBSS (L l) f =
-    LM.checkLocal "readBSS" (\l' -> LM.readBSS_Local l' f) l
-  withLocalBuffer f (L l) =
-    LM.checkLocal "withLocalBuffer" (\l' -> f $ l'^.locFilePathAsRawFilePath) l
-  copy (L l1) (L l2) =
-    LM.checkLocal "copy" (\file1 ->
-      LM.checkLocal "copy (2nd argument)" (LM.copy_Local file1) l2) l1
-=======
   newtype GLocOf "resource" a = L (URLLikeLoc a)
     deriving (Functor, Foldable, Traversable, ToJSON, Show, TypedLocation)
   locExists (L l) = checkLocal "locExists" l $
@@ -201,7 +184,6 @@
       liftIO $ createFileLink
         (path1 ^. locFilePathAsRawFilePath)
         (path2 ^. locFilePathAsRawFilePath)
->>>>>>> c5b9dfba
 
 instance (IsLocString a) => FromJSON (GLocOf "resource" a) where
   parseJSON v = do
