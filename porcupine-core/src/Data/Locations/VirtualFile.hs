--- conflicted
+++ resolved
@@ -1,7 +1,4 @@
-<<<<<<< HEAD
-=======
 {-# LANGUAGE DataKinds             #-}
->>>>>>> 924ee5ff
 {-# LANGUAGE FlexibleContexts      #-}
 {-# LANGUAGE GADTs                 #-}
 {-# LANGUAGE MultiParamTypeClasses #-}
@@ -196,17 +193,7 @@
 
 describeVFileAsSourceSink :: VirtualFile a b -> String
 describeVFileAsSourceSink vf =
-<<<<<<< HEAD
-  (case vfileDescIntent vfd of
-    Nothing -> ""
-    Just i -> case i of
-      VFForWriting    -> "DATA SINK"
-      VFForReading    -> "DATA SOURCE"
-      VFForRW         -> "BIDIR VFILE"
-      VFForCLIOptions -> "OPTION SOURCE")
-=======
   sourceSink
->>>>>>> 924ee5ff
   ++ (if vfileDescEmbeddableInConfig vfd then " (embeddable)" else "")
   ++ (case vf ^. vfileSerials.serialRepetitionKeys of
         [] -> ""
