{-# LANGUAGE Arrows                #-}
{-# LANGUAGE DataKinds             #-}
{-# LANGUAGE DeriveAnyClass        #-}
{-# LANGUAGE DeriveGeneric         #-}
{-# LANGUAGE DuplicateRecordFields #-}
{-# LANGUAGE FlexibleContexts      #-}
{-# LANGUAGE OverloadedLabels      #-}
{-# LANGUAGE OverloadedStrings     #-}
{-# LANGUAGE ScopedTypeVariables   #-}
{-# LANGUAGE TupleSections         #-}
{-# LANGUAGE TypeApplications      #-}
<<<<<<< HEAD
{-# OPTIONS_GHC -Wwarn #-}
=======
{-# OPTIONS_GHC -Wwarn -Wno-missing-signatures -Wno-name-shadowing #-}
>>>>>>> 924ee5ff

-- This example is loosely based on the series of blog posts by Thomas Wiecki
-- https://twiecki.io/blog/2014/03/17/bayesian-glms-3/ .

import qualified Control.Foldl                as L
<<<<<<< HEAD
import           Control.Lens
=======
>>>>>>> 924ee5ff
import           Control.Monad
import           Control.Monad.Bayes.Class
import           Control.Monad.Bayes.Sampler
import           Control.Monad.Bayes.Traced
import           Control.Monad.Bayes.Weighted
import           Data.Aeson
import qualified Data.Csv                     as Csv
import           Data.DocRecord
import           Data.Functor
import qualified Data.Text                    as T
import qualified Data.Vector                  as V
import           GHC.Generics
import           Graphics.Vega.VegaLite       as VL
import           Numeric.Log
<<<<<<< HEAD
import           Porcupine.Run
import           Porcupine.Serials
import           Porcupine.Tasks
=======
import           Porcupine
>>>>>>> 924ee5ff
import           Prelude                      hiding (id, (.))

import           Plotting


data RadonObservation = RadonObservation
  { state     :: !T.Text
  , county    :: !T.Text
  , basement  :: !T.Text
  , log_radon :: !Double }
  deriving (Generic, FromJSON, ToJSON
           ,Csv.FromNamedRecord, Csv.ToNamedRecord, Csv.DefaultOrdered)

-- | We want to read each RadonObservation as a set of Records. This supports
-- reading from CSV files with headers and from JSON files. The Vector cannot
-- directly be read from the CSV, as we would not known whether the columns are
-- positional or nominal. This is why we use the 'Records' wrapper here (for
-- nominal columns). This requires our datatype to instantiate
-- Csv.From/ToNamedRecord
radonObsSerials :: BidirSerials (V.Vector RadonObservation)
radonObsSerials = dimap Records fromRecords $  -- We wrap/unwrap the Records
  someBidirSerial (CSVSerial "csv" True ',')
  <>
  someBidirSerial JSONSerial

radonObsFile :: DataSource (V.Vector RadonObservation)
radonObsFile = dataSource ["data", "radon"] radonObsSerials

filteredCsvFile :: DataSink (V.Vector RadonObservation)
filteredCsvFile = dataSink ["debug", "radon-filtered"] radonObsSerials

vegaliteSerials :: PureSerials VegaLite
vegaliteSerials =
  lmap VL.toHtml (somePureSerial $ PlainTextSerial $ Just "html")
  <> lmap VL.fromVL (somePureSerial JSONSerial)

writeViz name = writeData (dataSink ["viz", name] vegaliteSerials)

data Summary = Summary { numRows           :: Int
                       , uniqueStates      :: [T.Text]
                       , numUniqueCounties :: Int }
  deriving (Show)

foldSummary :: L.Fold RadonObservation Summary
foldSummary = Summary <$> L.length
                      <*> L.premap state L.nub
                      <*> (L.premap county L.nub <&> length)

data ModelParams = ModelParams
  { rateWithB     :: Double -- ^ ratio of houses with and without basement
  , radonWithB    :: Double -- ^ radon level in houses with basement
  , radonWithoutB :: Double -- ^ radon level in houses without basement
  , noiseWithB    :: Double -- ^ variation around radonWithB
  , noiseWithoutB :: Double -- ^ variation around radonWithoutB
  } deriving (Eq, Show, Generic, ToJSON, FromJSON)

priorModel :: MonadSample m => m ModelParams
priorModel =
    ModelParams <$> uniform 0 1
                <*> uniform 0 10
                <*> uniform 0 10
                <*> uniform 0 10
                <*> uniform 0 10

likelihood :: ModelParams -> (Bool, Double) -> Log Double
likelihood params (hasBasement, radonObserved) =
    case hasBasement of
        True -> let radonModel = radonWithB params
                    noiseModel = noiseWithB params
                    rate = realToFrac $ rateWithB params
                in rate * normalPdf radonModel noiseModel radonObserved
        False -> let radonModel = radonWithoutB params
                     noiseModel = noiseWithoutB params
                     rate = realToFrac $ 1 - rateWithB params
                in rate * normalPdf radonModel noiseModel radonObserved

model :: MonadInfer m => [(Bool, Double)] -> m ModelParams
model observations = do
    params <- priorModel
    mapM_ (score . likelihood params) observations
    return params

posteriorForward :: MonadSample m => m ModelParams -> m (Bool, Double)
posteriorForward model = do
    params <- model
    hasBasement <- bernoulli (rateWithB params)
    value <- case hasBasement of
        True  -> normal (radonWithB params) (noiseWithB params)
        False -> normal (radonWithoutB params) (noiseWithoutB params)
    return (hasBasement, value)

sampleFlatLinRegModel :: (LogThrow m) => PTask m () ()
sampleFlatLinRegModel = proc () -> do
  radonObs <- loadData radonObsFile -< ()
  writeData filteredCsvFile -< radonObs
  let (summary,xs,ys) = flip L.fold radonObs $
        (,,) <$> foldSummary
             <*> L.premap ((== "Y") . basement) L.list
             <*> L.premap log_radon L.list
      xLbl = "has basement"
      yLbl = "log radon"
  logInfo -< show summary

  vizSize <- getOption ["viz", "options"]
             (docField @"vizSize" (400,400) "Width & height of visualisations") -< ()
  writeViz "1" -< plot vizSize
                       (S $ scatter2 xLbl yLbl (-3,5))
                       (Cols [(xLbl, VL.Booleans xs)
                             ,(yLbl, VL.Numbers ys)])
  nsamples <- getOption ["sampling", "options"]
              (docField @"nsamples" 5000 "Number of samples to draw") -< ()
  samples <- ioTask -<
    sampleIOfixed $ prior $ mh nsamples $ model (zip xs ys)
  writeViz "2" -< plot vizSize
                       (H [[density2DPlot "radonWithB" "radonWithoutB" (0,2) (0,2)]
                          ,[density2DPlot "noiseWithB" "noiseWithoutB" (0,2) (0,2)]])
                       (J samples)

  samples <- ioTask -<
    sampleIOfixed $ prior $ mh nsamples $ posteriorForward $ model (zip xs ys)
  let (xModel, yModel) = unzip samples
  writeViz "3" -< plot vizSize
    (S $ scatter2 xLbl yLbl (-3,5))
    (Cols [(xLbl, VL.Booleans xModel)
          ,(yLbl, VL.Numbers yModel)])


runIn topdir = runPipelineTask
  (FullConfig "example-radon"  -- Name of the executable (for --help)
              "example-radon.yaml" -- Default config file path
              topdir -- Default root directory for mappings
              ())
  (baseContexts "")
  sampleFlatLinRegModel ()

main :: IO ()
main = runIn "examples/example-radon"<|MERGE_RESOLUTION|>--- conflicted
+++ resolved
@@ -9,20 +9,12 @@
 {-# LANGUAGE ScopedTypeVariables   #-}
 {-# LANGUAGE TupleSections         #-}
 {-# LANGUAGE TypeApplications      #-}
-<<<<<<< HEAD
-{-# OPTIONS_GHC -Wwarn #-}
-=======
 {-# OPTIONS_GHC -Wwarn -Wno-missing-signatures -Wno-name-shadowing #-}
->>>>>>> 924ee5ff
 
 -- This example is loosely based on the series of blog posts by Thomas Wiecki
 -- https://twiecki.io/blog/2014/03/17/bayesian-glms-3/ .
 
 import qualified Control.Foldl                as L
-<<<<<<< HEAD
-import           Control.Lens
-=======
->>>>>>> 924ee5ff
 import           Control.Monad
 import           Control.Monad.Bayes.Class
 import           Control.Monad.Bayes.Sampler
@@ -37,13 +29,7 @@
 import           GHC.Generics
 import           Graphics.Vega.VegaLite       as VL
 import           Numeric.Log
-<<<<<<< HEAD
-import           Porcupine.Run
-import           Porcupine.Serials
-import           Porcupine.Tasks
-=======
 import           Porcupine
->>>>>>> 924ee5ff
 import           Prelude                      hiding (id, (.))
 
 import           Plotting
