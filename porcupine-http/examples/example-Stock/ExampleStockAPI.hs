{-# LANGUAGE Arrows                #-}
{-# LANGUAGE DataKinds             #-}
{-# LANGUAGE DeriveAnyClass        #-}
{-# LANGUAGE DeriveGeneric         #-}
{-# LANGUAGE DuplicateRecordFields #-}
{-# LANGUAGE FlexibleContexts      #-}
{-# LANGUAGE OverloadedLabels      #-}
{-# LANGUAGE OverloadedStrings     #-}
{-# LANGUAGE ScopedTypeVariables   #-}
{-# LANGUAGE TypeApplications      #-}

import           Data.Aeson
import           Data.DocRecord
import qualified Data.Text                     as T
import           GHC.Generics
import           Porcupine.Run
import           Porcupine.Serials
import           Porcupine.Tasks
-- import qualified Streaming.Prelude   as S

import           Prelude                       hiding (id, (.))

import           Data.Locations.Accessors.HTTP
import           Graphics.Vega.VegaLite




data StockDaily = StockDaily { date :: String , close :: Double} deriving (Generic)
instance FromJSON StockDaily
instance ToJSON StockDaily


data Stock = Stock { chart :: [StockDaily] } deriving (Generic)
instance FromJSON Stock
instance ToJSON Stock


getCloseStock :: Stock -> [Double]
getCloseStock s = map close (chart s)

getDateStock :: Stock -> [String]
getDateStock s = map date (chart s)

-- | How to load Stock prices
stockFile :: DataSource Stock
stockFile = dataSource ["Inputs", "Stock"]
                       (somePureDeserial JSONSerial)

-- As an example, we have donwloaded the Apple stock information from
-- https://api.iextrading.com/1.0/stock/aapl/batch?types=chart&range=1y
-- you can replace "aapl" by NASDAQ of any other company.


stockToVegaLite :: Stock -> VLSpec
stockToVegaLite stock =
  let dat = dataFromColumns []
          . dataColumn "Date" (Strings  (map T.pack (getDateStock stock) ) )
          . dataColumn "Price" (Numbers  (getCloseStock stock) )
      enc = encoding
          . position X [ PName "Date", PmType Temporal ]
          . position Y [ PName "Price", PmType Quantitative]
  in (fromVL . toVegaLite) [ dat [], width 800 , height 500 ,  mark Line [], enc [] ]

stockSmoothed :: DataSink Stock
stockSmoothed = dataSink ["Outputs", "StockSmoothed"]
                         (somePureSerial JSONSerial)

stockVegaLite :: DataSink VLSpec
stockVegaLite = dataSink ["Outputs", "StockSmoothedVegaLite"]
                         (somePureSerial JSONSerial)

-- We do sliding windows for smothing the curve


ave :: [Double] -> Double
ave list = let s = sum list
               n = fromIntegral (length list)
               in s/n

msliding :: Int -> [a] -> [[a]]
msliding n p = case p of
  []     -> []
  (_:xs) -> [take n p] ++ (msliding n xs)

-- | The simple computation we want to perform
computeSmoothedCurve :: Stock -> Stock
computeSmoothedCurve stock = Stock { chart = [ StockDaily { date = d , close = p} | (d,p) <- datePriceZipped ] } where
  price = getCloseStock stock
  priceSmoothed = map ave (msliding 1 price)
  datePriceZipped = zip (getDateStock stock) priceSmoothed

analyseStock :: (LogThrow m) => PTask m () ()
analyseStock =
   loadData stockFile
   >>> arr computeSmoothedCurve
   >>> (proc s -> do
          writeData stockSmoothed -< s
          writeData stockVegaLite -< stockToVegaLite s)
   -- >>> arr (\s -> (s , stockToVegaLite s ))
   -- >>> (writeData stockSmoothed *** writeData stockVegaLite)
   -- >>> arr (const ())

mainTask :: (LogThrow m) => PTask m () ()
mainTask =
<<<<<<< HEAD
  getOption ["Settings"] (docField @"idcompany" [IdCompany "aapl"] "The NASDAQ of the company to load")
  >>> parMapTask_ "idcompany" analyseStock
=======
  getOption ["Settings"]
    (docField @"idcompany" ["aapl"::TRIndex] "The NASDAQ of the company to load")
  >>> parMapTask_ (repIndex "idcompany") analyseStock
>>>>>>> 6b6b2679


-- globalMatrix :: DataSink (Tabular [[Double]])
-- globalMatrix = dataSink [ "Outputs" , "globalData"]
--                         (somePureSerial (CSVSerial (T.pack "csv") False ','))
--
-- putallStocks :: [SlidingWindows] -> Tabular [[Double]]
-- putallStocks s = Tabular Nothing (map smoothcurve s)
--
-- analyseStocks :: (LogThrow m) => PTask m () ()
-- analyseStocks =
--   arr (const (S.each ["aapl" , "fb" , "googl"])) >>> loadDataStream "company" stockFile
--    >>> arr (S.map (\(idx,stock) -> (idx, computeSmoothedCurve stock)))
--    >>> toPTask (S.toList_)
--    >>> arr (map snd)
--    >>> arr putallStocks
--    >>> writeData globalMatrix

main :: IO ()
main = runPipelineTask (FullConfig "example-stock" "porcupine-http/examples/example-Stock/example-stock.yaml" "porcupine-http/examples/example-Stock/data" ())
                       (#http <-- useHTTP :& baseContexts "")
                       mainTask ()<|MERGE_RESOLUTION|>--- conflicted
+++ resolved
@@ -103,14 +103,9 @@
 
 mainTask :: (LogThrow m) => PTask m () ()
 mainTask =
-<<<<<<< HEAD
-  getOption ["Settings"] (docField @"idcompany" [IdCompany "aapl"] "The NASDAQ of the company to load")
-  >>> parMapTask_ "idcompany" analyseStock
-=======
   getOption ["Settings"]
     (docField @"idcompany" ["aapl"::TRIndex] "The NASDAQ of the company to load")
-  >>> parMapTask_ (repIndex "idcompany") analyseStock
->>>>>>> 6b6b2679
+  >>> parMapTask_ "idcompany" analyseStock
 
 
 -- globalMatrix :: DataSink (Tabular [[Double]])
