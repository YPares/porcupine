{-# LANGUAGE Arrows                #-}
{-# LANGUAGE DataKinds             #-}
{-# LANGUAGE DeriveAnyClass        #-}
{-# LANGUAGE DeriveGeneric         #-}
{-# LANGUAGE DuplicateRecordFields #-}
{-# LANGUAGE FlexibleContexts      #-}
{-# LANGUAGE OverloadedLabels      #-}
{-# LANGUAGE OverloadedStrings     #-}
{-# LANGUAGE ScopedTypeVariables   #-}
{-# LANGUAGE TupleSections         #-}
{-# LANGUAGE TypeApplications      #-}

-- Don't forget to map locations to http urls in the 'exampleHTTP.yaml'
-- generated by calling 'exampleHTTP write-config-template'.

import           Control.Monad
import           Data.Aeson
import           Data.DocRecord
import qualified Data.Text                     as T
import           GHC.Generics
import           Graphics.Vega.VegaLite        as VL
<<<<<<< HEAD
import           Porcupine.Run
import           Porcupine.Serials
import           Porcupine.Tasks
=======
import           Porcupine
>>>>>>> 924ee5ff
import           Prelude                       hiding (id, (.))

import           Data.Locations.Accessors.HTTP


-- | The type of our raw data, read from the REST API
data Pokemon = Pokemon { pkName  :: !T.Text
                       , pkMoves :: ![T.Text]
                       , pkTypes :: ![T.Text] }
  deriving (Generic, Store)  -- Store makes them cacheable

instance FromJSON Pokemon where
  parseJSON = withObject "Pokemon" $ \o -> Pokemon
    <$> o .: "name"
    <*> (o .: "moves" >>= mapM ((.: "move") >=> (.: "name")))
    <*> (o .: "types" >>= mapM ((.: "type") >=> (.: "name")))

-- | How to load pokemons
--
-- See https://pokeapi.co/api/v2/pokemon/25 for instance
pokemonFile :: DataSource Pokemon
pokemonFile = usesCacherWithIdent 12345 $  -- This tells we want to support
                                           -- caching of the fetched data
              clockVFileAccesses $  -- This tells we want to add info about time
                                    -- taken to read data
              dataSource ["Inputs", "Pokemon"]
                         (somePureDeserial JSONSerial)

-- | One over-simple intermediary result type
newtype Analysis = Analysis { moveCount :: Int }
  deriving (Generic, ToJSON)

-- | How to write analysis
analysisFile :: DataSink Analysis
analysisFile = dataSink ["Outputs", "Analysis"]
                        (somePureSerial JSONSerial)

-- | Where to write the final summary visualization
vlSummarySink :: DataSink VegaLite
vlSummarySink = dataSink ["Outputs", "Summary"]
              (lmap VL.toHtml (somePureSerial $ PlainTextSerial $ Just "html")
               <>
               lmap VL.fromVL (somePureSerial JSONSerial))

-- | Create the vega-lite specification of the visualization we want
writeSummary :: (LogThrow m) => PTask m [Pokemon] ()
writeSummary = proc pkmn -> do
  let dat = dataFromColumns []
          . dataColumn "name" (Strings $ map pkName pkmn)
          . dataColumn "numMoves" (Numbers $ map (fromIntegral . length . pkMoves) pkmn)

      enc = encoding
          . position X [ PName "name", PmType Nominal ]
          . position Y [ PName "numMoves", PmType Quantitative ] -- , PAggregate Mean ]

      spec = toVegaLite [ dat [], mark Bar [], enc [] ]
  writeData vlSummarySink -< spec

-- | The task combining the three previous operations.
--
-- This task may look very opaque from the outside, having no parameters and no
-- return value. But we will be able to ppreuse it over different users without
-- having to change it at all.
analyzeOnePokemon :: (LogThrow m) => PTask m a Pokemon
analyzeOnePokemon =
  loadData pokemonFile >>> (arr analyzePokemon >>> writeData analysisFile) &&& id >>> arr snd
  where
    analyzePokemon = Analysis . length . pkMoves -- Just count number of moves

mainTask :: (LogThrow m) => PTask m () ()
mainTask =
  -- First we get the ids of the users that we want to analyse. We need only one
  -- field that will contain a range of values, see IndexRange. By default, this
  -- range contains just one value, zero.
  getOption ["Settings"] (docField @"pokemonIds" (oneIndex (1::Int)) "The indices of the pokemon to load")
  -- We turn the range we read into a full lazy list:
  >>> arr enumTRIndices
  -- Then we just map over these ids and call analyseOnePokemon each time:
  >>> parMapTask "pokemonId" analyzeOnePokemon
  >>> writeSummary

main :: IO ()
main = runPipelineTask (FullConfig "example-pokeapi"
                                   "porcupine-http/examples/example-Poke/example-pokeapi.yaml"
                                   "example-pokeapi_files"
                                   ())
                       (  #http <-- useHTTP
                            -- We just add #http on top of the baseContexts.
                       :& baseContexts "")
                       mainTask ()<|MERGE_RESOLUTION|>--- conflicted
+++ resolved
@@ -19,13 +19,7 @@
 import qualified Data.Text                     as T
 import           GHC.Generics
 import           Graphics.Vega.VegaLite        as VL
-<<<<<<< HEAD
-import           Porcupine.Run
-import           Porcupine.Serials
-import           Porcupine.Tasks
-=======
 import           Porcupine
->>>>>>> 924ee5ff
 import           Prelude                       hiding (id, (.))
 
 import           Data.Locations.Accessors.HTTP
